--- conflicted
+++ resolved
@@ -96,7 +96,6 @@
                 if callable(var_config):  # Simple resolver function
                     resolver = var_config
                     store_key = var_name + __var_store_suffix
-<<<<<<< HEAD
                     mode = 'hybrid'
                     condition = lambda x: True
                     ingress = lambda obj, v: obj
@@ -108,19 +107,6 @@
                     mode = var_config.get('mode', 'hybrid')
                     condition = var_config.get('condition', lambda x: True)
                     ingress = var_config.get('ingress', lambda obj, v: obj)
-=======
-                    mode = "hybrid"
-                    condition = lambda x: True
-                    ingress = lambda obj, v: obj
-                else:  # Detailed config
-                    resolver = var_config.get("resolver", resolve_data)
-                    store_key = var_config.get(
-                        "store_key", var_name + __var_store_suffix
-                    )
-                    mode = var_config.get("mode", "hybrid")
-                    condition = var_config.get("condition", lambda x: True)
-                    ingress = var_config.get("ingress", lambda obj, v: obj)
->>>>>>> 0ec64972
 
                 # Apply resolution if condition is met
                 value = kwargs[var_name]
@@ -198,337 +184,4 @@
             for e in (embeddings if isinstance(embeddings[0], list) else [embeddings])
         ],
     },
-<<<<<<< HEAD
-}
-=======
-}
-
-
-@pytest.mark.asyncio
-async def test_basic_resolution():
-    """
-    Demonstrates basic variable resolution with the source_variables decorator.
-
-    This test shows how to resolve a segment key to its actual text value
-    and then pass it to a simple embedding function.
-    """
-
-    # Define a simple function that just calls an embedder on segments
-    @source_variables(
-        segments={"resolver": resolve_data, "store_key": "segments"},
-    )
-    async def embed_text(segments, embedder):
-        # Core logic is simple: just call embedder on segments
-        return embedder(segments)
-
-    # Case 1: Pass direct values (no resolution needed)
-    text = "test"
-    embedder = lambda t: [ord(c) for c in t]
-    result = await embed_text(segments=text, embedder=embedder)
-
-    # The result should be ASCII values of "test"
-    assert result == [116, 101, 115, 116]
-
-    # Case 2: Resolve segment from store
-    result = await embed_text(segments="greeting", embedder=embedder)
-
-    # The result should be ASCII values of "hello" (from store)
-    assert result == [104, 101, 108, 108, 111]
-
-
-@pytest.mark.asyncio
-async def test_function_resolution():
-    """
-    Demonstrates resolving a function from a store.
-
-    This test shows how to resolve an embedder function by name and
-    use it to process segments.
-    """
-
-    # Define a function that embeds text using a named embedder
-    @source_variables(
-        segments={"resolver": resolve_data, "store_key": "segments"},
-        embedder={"resolver": _get_function_from_store, "store_key": "embedders"},
-    )
-    async def embed_with_named_embedder(segments, embedder):
-        # Core logic remains simple despite the complex resolution
-        return embedder(segments)
-
-    # Case 1: Resolve embedder by name
-    result = await embed_with_named_embedder(segments="hello", embedder="default")
-
-    # The result should be ASCII values of "hello" using the default embedder
-    assert result == [104, 101, 108, 108, 111]
-
-    # Case 2: Resolve both segments and embedder from stores
-    result = await embed_with_named_embedder(segments="greeting", embedder="default")
-
-    # Same result as it resolves "greeting" to "hello"
-    assert result == [104, 101, 108, 108, 111]
-
-
-@pytest.mark.asyncio
-async def test_parameterized_function():
-    """
-    Demonstrates parameterizing a function retrieved from a store.
-
-    This test shows how to resolve and parameterize an embedder using
-    the {name: params} dictionary pattern.
-    """
-
-    # Define a function that supports parameterized embedders
-    @source_variables(
-        segments={"resolver": resolve_data, "store_key": "segments"},
-        embedder={
-            "resolver": _get_function_from_store,
-            "store_key": "embedders",
-            # No need for explicit ingress as the resolver already handles partials
-        },
-    )
-    async def embed_with_params(segments, embedder):
-        return embedder(segments)
-
-    # Case: Use parameterized "advanced" embedder with multiplier=2
-    result = await embed_with_params(
-        segments="hello", embedder={"advanced": {"multiplier": 2}}
-    )
-
-    # Each ASCII value should be doubled
-    assert result == [208, 202, 216, 216, 222]  # 2 * ASCII values of "hello"
-
-
-@pytest.mark.asyncio
-async def test_conditional_resolution():
-    """
-    Demonstrates conditional resolution based on input type.
-
-    This test shows how to apply resolution only to certain inputs
-    using a condition function.
-    """
-    # Define a condition that only resolves short strings (presumed to be keys)
-    is_likely_key = lambda x: isinstance(x, str) and len(x) < 10
-
-    @source_variables(
-        segments={
-            "resolver": resolve_data,
-            "store_key": "segments",
-            "condition": is_likely_key,  # Only resolve short strings
-        },
-    )
-    async def conditional_embed(segments, embedder):
-        return embedder(segments)
-
-    # Case 1: Short string is treated as a key and resolved
-    result = await conditional_embed(
-        segments="greeting",  # Short string, will be resolved
-        embedder=lambda t: [ord(c) for c in t],
-    )
-    assert result == [104, 101, 108, 108, 111]  # ASCII for "hello"
-
-    # Case 2: Long string is treated as literal value
-    long_text = "this is a very long string that should not be treated as a key"
-    result = await conditional_embed(
-        segments=long_text,  # Long string, will NOT be resolved
-        embedder=lambda t: len(t),  # Just return the length
-    )
-    assert result == len(long_text)  # The length of the long string
-
-
-@pytest.mark.asyncio
-async def test_output_transformation():
-    """
-    Demonstrates transforming the output with an egress function.
-
-    This test shows how to format the output of the function according
-    to API requirements.
-    """
-
-    # Define a function with output transformation
-    @source_variables(
-        segments={"resolver": resolve_data, "store_key": "segments"},
-        embedder={"resolver": _get_function_from_store, "store_key": "embedders"},
-        egress=lambda x: {"embeddings": x},  # Wrap result in an object
-    )
-    async def embed_with_formatted_output(segments, embedder):
-        return embedder(segments)
-
-    # Test with resolved embedder and segments
-    result = await embed_with_formatted_output(segments="greeting", embedder="default")
-
-    # The result should be wrapped in an object with "embeddings" key
-    assert "embeddings" in result
-    assert result["embeddings"] == [104, 101, 108, 108, 111]  # ASCII for "hello"
-
-
-@pytest.mark.asyncio
-async def test_full_pipeline():
-    """
-    Demonstrates a complete processing pipeline with multiple resolution steps.
-
-    This test shows how to create a pipeline that:
-    1. Resolves segments from a store
-    2. Resolves an embedder function from a store
-    3. Embeds the segments
-    4. Passes the embeddings to a clusterer
-    5. Formats the output
-    """
-
-    # Define a complete pipeline function
-    @source_variables(
-        segments={"resolver": resolve_data, "store_key": "segments"},
-        embedder={"resolver": _get_function_from_store, "store_key": "embedders"},
-        clusterer={"resolver": _get_function_from_store, "store_key": "clusterers"},
-        egress=lambda x: {"clusters": x},
-    )
-    async def embed_and_cluster(segments, embedder, clusterer):
-        # Core pipeline logic
-        embeddings = embedder(segments)
-        # Ensure embeddings is a list of embeddings for clusterer
-        embeddings_list = (
-            [embeddings] if not isinstance(embeddings[0], list) else embeddings
-        )
-        return clusterer(embeddings_list)
-
-    # Test the complete pipeline
-    result = await embed_and_cluster(
-        segments="greeting", embedder="default", clusterer="default"
-    )
-
-    # ASCII sum of "hello" is 532, mod 3 = 1
-    assert result == {"clusters": [1]}
-
-    # Test with parameterized embedder
-    result = await embed_and_cluster(
-        segments="greeting",
-        embedder={"advanced": {"multiplier": 2}},  # Double all values
-        clusterer="default",
-    )
-
-    # Double ASCII sum is 1064, mod 3 = 2
-    assert result == {"clusters": [2]}
-
-
-@pytest.mark.asyncio
-async def test_integration_with_fastapi():
-    """
-    Demonstrates how the decorator integrates with FastAPI routes.
-
-    This test shows a mock FastAPI endpoint that uses the decorator
-    to handle parameter resolution.
-    """
-
-    # Mock request object
-    class MockRequest:
-        def __init__(self, json_data):
-            self.json_data = json_data
-
-        async def json(self):
-            return self.json_data
-
-    # Mock endpoint function (simulating FastAPI handler)
-    async def fastapi_endpoint(request):
-        data = await request.json()
-
-        # Extract parameters from request
-        segments = data.get("segments", "hello")
-        embedder = data.get("embedder", "default")
-
-        # Call our decorated function
-        return await embed_with_api_format(segments=segments, embedder=embedder)
-
-    # Define the core function with our decorator
-    @source_variables(
-        segments={"resolver": resolve_data, "store_key": "segments"},
-        embedder={"resolver": _get_function_from_store, "store_key": "embedders"},
-        egress=lambda x: {"embeddings": x, "status": "success"},
-    )
-    async def embed_with_api_format(segments, embedder):
-        return embedder(segments)
-
-    # Test 1: Simple request with direct values
-    request = MockRequest({"segments": "test"})
-    response = await fastapi_endpoint(request)
-    assert response["status"] == "success"
-    assert response["embeddings"] == [116, 101, 115, 116]  # ASCII for "test"
-
-    # Test 2: Request with store keys
-    request = MockRequest({"segments": "greeting", "embedder": "default"})
-    response = await fastapi_endpoint(request)
-    assert response["status"] == "success"
-    assert response["embeddings"] == [104, 101, 108, 108, 111]  # ASCII for "hello"
-
-
-@pytest.mark.asyncio
-async def test_error_handling():
-    """
-    Demonstrates error handling with the decorator.
-
-    This test shows how errors are propagated when store keys
-    or stores don't exist.
-    """
-
-    # Define a function to test error handling
-    @source_variables(
-        segments={
-            "resolver": resolve_data,
-            "store_key": "segments",
-            "mode": "store_only",
-        },
-        embedder={"resolver": _get_function_from_store, "store_key": "embedders"},
-    )
-    async def embed_with_error_handling(segments, embedder):
-        return embedder(segments)
-
-    # Case 1: Invalid segment key
-    with pytest.raises(KeyError) as excinfo:
-        await embed_with_error_handling(segments="nonexistent", embedder="default")
-
-    # Case 2: Invalid embedder key
-    with pytest.raises(KeyError) as excinfo:
-        await embed_with_error_handling(segments="greeting", embedder="nonexistent")
-    assert "not found in store" in str(excinfo.value)
-
-
-@pytest.mark.asyncio
-async def test_custom_mall_provider():
-    """
-    Demonstrates using a custom mall provider function.
-
-    This test shows how to use a function that provides a user-specific mall,
-    enabling support for multi-tenant systems.
-    """
-
-    # Define a function that provides a user-specific mall
-    def get_user_mall(user_id=None):
-        # In a real system, this would look up user-specific stores
-        if user_id == "user1":
-            return {
-                "segments": {
-                    "greeting": "hola",  # Spanish greeting
-                },
-                "embedders": mock_mall["embedders"],  # Reuse mock embedders
-                "clusterers": mock_mall["clusterers"],  # Reuse mock clusterers
-            }
-        # Fall back to default mall
-        return mock_mall
-
-    # Define a function that uses the user-specific mall
-    @source_variables(
-        segments={"resolver": resolve_data, "store_key": "segments"},
-        embedder={"resolver": _get_function_from_store, "store_key": "embedders"},
-        mall=lambda: get_user_mall("user1"),  # Get user1's mall
-    )
-    async def embed_with_user_mall(segments, embedder):
-        return embedder(segments)
-
-    # Test with user-specific segment
-    result = await embed_with_user_mall(segments="greeting", embedder="default")
-
-    # Should get ASCII for "hola" (user1's greeting)
-    assert result == [104, 111, 108, 97]
-
-
-# Add this to make the tests runnable from command line
-if __name__ == "__main__":
-    pytest.main(["-xvs", __file__])
->>>>>>> 0ec64972
+}